--- conflicted
+++ resolved
@@ -26,7 +26,6 @@
 from doggelganger.utils import get_embedding
 from doggelganger.utils import load_model as load_embedding_pipeline
 
-<<<<<<< HEAD
 # Configure logging
 logging.basicConfig(
     level=logging.DEBUG,
@@ -39,8 +38,6 @@
 litestar_logger.setLevel(logging.DEBUG)
 
 load_dotenv()
-=======
->>>>>>> b6b01050
 DOGGELGANGER_DB_CONNECTION = os.getenv("SUPABASE_DB")
 MODEL_CLASS = os.getenv("DOGGELGANGER_ALIGNMENT_MODEL")
 MODEL_WEIGHTS = os.getenv("DOGGELGANGER_ALIGNMENT_WEIGHTS")
@@ -135,15 +132,12 @@
         return Response(content={"error": str(e)}, status_code=HTTP_500_INTERNAL_SERVER_ERROR)
 
 
-<<<<<<< HEAD
 app = Litestar(
     route_handlers=[embed_image, health_check],
     debug=True,  # Enable debug mode
 )
 
 
-=======
->>>>>>> b6b01050
 def main():
     import uvicorn
 
@@ -161,7 +155,6 @@
         help="Port to pass to uvicorn (default: 8000)",
     )
     parser.add_argument(
-<<<<<<< HEAD
         "--log-level",
         type=str,
         default="debug",
@@ -193,37 +186,6 @@
         port=args.port,
         log_level=args.log_level,
         log_config=log_config
-=======
-        "-l",
-        "--log-level",
-        default="debug",
-        choices=["debug", "info", "warning", "error", "critical"],
-        help="Set the logging level (default: debug)",
-    )
-    args = parser.parse_args()
-
-    # Configure Litestar logging
-    logging_config = LoggingConfig(
-        root={"level": args.log_level.upper(), "handlers": ["queue_listener"]},
-        formatters={
-            "standard": {"format": "%(asctime)s - %(name)s - %(levelname)s - %(message)s"}
-        },
-        log_exceptions="always",
-    )
-
-    # Create new app instance with updated logging config
-    app_instance = Litestar(
-        route_handlers=[embed_image, health_check], 
-        logging_config=logging_config
-    )
-
-    # Run with uvicorn
-    uvicorn.run(
-        app_instance, 
-        host=args.host, 
-        port=args.port, 
-        log_level=args.log_level.lower()
->>>>>>> b6b01050
     )
 
 
